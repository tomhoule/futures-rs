//! A simple crate for executing work on a thread pool, and getting back a
//! future.
//!
//! This crate provides a simple thread pool abstraction for running work
//! externally from the current thread that's running. An instance of `Future`
//! is handed back to represent that the work may be done later, and further
//! computations can be chained along with it as well.
//!
//! ```rust
//! extern crate futures;
//! extern crate futures_cpupool;
//!
//! use futures::Future;
//! use futures_cpupool::CpuPool;
//!
//! # fn long_running_future(a: u32) -> futures::future::BoxFuture<u32, ()> {
//! #     futures::future::result(Ok(a)).boxed()
//! # }
//! # fn main() {
//!
//! // Create a worker thread pool with four threads
//! let pool = CpuPool::new(4);
//!
//! // Execute some work on the thread pool, optionally closing over data.
//! let a = pool.spawn(long_running_future(2));
//! let b = pool.spawn(long_running_future(100));
//!
//! // Express some further computation once the work is completed on the thread
//! // pool.
//! let c = a.join(b).map(|(a, b)| a + b).wait().unwrap();
//!
//! // Print out the result
//! println!("{:?}", c);
//! # }
//! ```

#![deny(missing_docs)]
#![deny(missing_debug_implementations)]

extern crate futures;
extern crate num_cpus;

use std::panic::{self, AssertUnwindSafe};
use std::sync::{Arc, Mutex};
use std::sync::atomic::{AtomicBool, AtomicUsize, Ordering};
use std::sync::mpsc;
use std::thread;
use std::fmt;

use futures::{IntoFuture, Future, Poll, Async};
use futures::future::{lazy, Executor, ExecuteError};
use futures::sync::oneshot::{channel, Sender, Receiver};
use futures::executor::{self, Run, Executor as OldExecutor};

/// A thread pool intended to run CPU intensive work.
///
/// This thread pool will hand out futures representing the completed work
/// that happens on the thread pool itself, and the futures can then be later
/// composed with other work as part of an overall computation.
///
/// The worker threads associated with a thread pool are kept alive so long as
/// there is an open handle to the `CpuPool` or there is work running on them. Once
/// all work has been drained and all references have gone away the worker
/// threads will be shut down.
///
/// Currently `CpuPool` implements `Clone` which just clones a new reference to
/// the underlying thread pool.
///
/// **Note:** if you use CpuPool inside a library it's better accept a
/// `Builder` object for thread configuration rather than configuring just
/// pool size.  This not only future proof for other settings but also allows
/// user to attach monitoring tools to lifecycle hooks.
pub struct CpuPool {
    inner: Arc<Inner>,
}

/// Thread pool configuration object
///
/// Builder starts with a number of workers equal to the number
/// of CPUs on the host. But you can change it until you call `create()`.
pub struct Builder {
    pool_size: usize,
    stack_size: usize,
    name_prefix: Option<String>,
    after_start: Option<Arc<Fn() + Send + Sync>>,
    before_stop: Option<Arc<Fn() + Send + Sync>>,
}

struct MySender<F, T> {
    fut: F,
    tx: Option<Sender<T>>,
    keep_running_flag: Arc<AtomicBool>,
}

trait AssertSendSync: Send + Sync {}
impl AssertSendSync for CpuPool {}

struct Inner {
    tx: Mutex<mpsc::Sender<Message>>,
    rx: Mutex<mpsc::Receiver<Message>>,
    cnt: AtomicUsize,
    size: usize,
}

impl fmt::Debug for CpuPool {
    fn fmt(&self, f: &mut fmt::Formatter) -> fmt::Result {
        f.debug_struct("CpuPool")
            .field("size", &self.inner.size)
            .finish()
    }
}

impl fmt::Debug for Builder {
    fn fmt(&self, f: &mut fmt::Formatter) -> fmt::Result {
        f.debug_struct("Builder")
            .field("pool_size", &self.pool_size)
            .field("name_prefix", &self.name_prefix)
            .finish()
    }
}

/// The type of future returned from the `CpuPool::spawn` function, which
/// proxies the futures running on the thread pool.
///
/// This future will resolve in the same way as the underlying future, and it
/// will propagate panics.
#[must_use]
#[derive(Debug)]
pub struct CpuFuture<T, E> {
    inner: Receiver<thread::Result<Result<T, E>>>,
    keep_running_flag: Arc<AtomicBool>,
}

enum Message {
    Run(Run),
    Close,
}

impl CpuPool {
    /// Creates a new thread pool with `size` worker threads associated with it.
    ///
    /// The returned handle can use `execute` to run work on this thread pool,
    /// and clones can be made of it to get multiple references to the same
    /// thread pool.
    ///
    /// This is a shortcut for:
    ///
    /// ```rust
    /// # use futures_cpupool::{Builder, CpuPool};
    /// #
    /// # fn new(size: usize) -> CpuPool {
    /// Builder::new().pool_size(size).create()
    /// # }
    /// ```
    ///
    /// # Panics
    ///
    /// Panics if `size == 0`.
    pub fn new(size: usize) -> CpuPool {
        Builder::new().pool_size(size).create()
    }

    /// Creates a new thread pool with a number of workers equal to the number
    /// of CPUs on the host.
    ///
    /// This is a shortcut for:
    ///
    /// ```rust
    /// # use futures_cpupool::{Builder, CpuPool};
    /// #
    /// # fn new_num_cpus() -> CpuPool {
    /// Builder::new().create()
    /// # }
    /// ```
    pub fn new_num_cpus() -> CpuPool {
        Builder::new().create()
    }

    /// Spawns a future to run on this thread pool, returning a future
    /// representing the produced value.
    ///
    /// This function will execute the future `f` on the associated thread
    /// pool, and return a future representing the finished computation. The
    /// returned future serves as a proxy to the computation that `F` is
    /// running.
    ///
    /// To simply run an arbitrary closure on a thread pool and extract the
    /// result, you can use the `future::lazy` combinator to defer work to
    /// executing on the thread pool itself.
    ///
    /// Note that if the future `f` panics it will be caught by default and the
    /// returned future will propagate the panic. That is, panics will not tear
    /// down the thread pool and will be propagated to the returned future's
    /// `poll` method if queried.
    ///
    /// If the returned future is dropped then this `CpuPool` will attempt to
    /// cancel the computation, if possible. That is, if the computation is in
    /// the middle of working, it will be interrupted when possible.
    pub fn spawn<F>(&self, f: F) -> CpuFuture<F::Item, F::Error>
        where F: Future + Send + 'static,
              F::Item: Send + 'static,
              F::Error: Send + 'static,
    {
        let (tx, rx) = channel();
        let keep_running_flag = Arc::new(AtomicBool::new(false));
        // AssertUnwindSafe is used here because `Send + 'static` is basically
        // an alias for an implementation of the `UnwindSafe` trait but we can't
        // express that in the standard library right now.
        let sender = MySender {
            fut: AssertUnwindSafe(f).catch_unwind(),
            tx: Some(tx),
            keep_running_flag: keep_running_flag.clone(),
        };
        executor::spawn(sender).execute(self.inner.clone());
        CpuFuture { inner: rx , keep_running_flag: keep_running_flag.clone() }
    }

    /// Spawns a closure on this thread pool.
    ///
    /// This function is a convenience wrapper around the `spawn` function above
    /// for running a closure wrapped in `future::lazy`. It will spawn the
    /// function `f` provided onto the thread pool, and continue to run the
    /// future returned by `f` on the thread pool as well.
    ///
    /// The returned future will be a handle to the result produced by the
    /// future that `f` returns.
    pub fn spawn_fn<F, R>(&self, f: F) -> CpuFuture<R::Item, R::Error>
        where F: FnOnce() -> R + Send + 'static,
              R: IntoFuture + 'static,
              R::Future: Send + 'static,
              R::Item: Send + 'static,
              R::Error: Send + 'static,
    {
        self.spawn(lazy(f))
    }
}

impl<F> Executor<F> for CpuPool
    where F: Future<Item = (), Error = ()> + Send + 'static,
{
    fn execute(&self, future: F) -> Result<(), ExecuteError<F>> {
        executor::spawn(future).execute(self.inner.clone());
        Ok(())
    }
}

impl Inner {
    fn send(&self, msg: Message) {
        self.tx.lock().unwrap().send(msg).unwrap();
    }

    fn work(&self, after_start: Option<Arc<Fn() + Send + Sync>>, before_stop: Option<Arc<Fn() + Send + Sync>>) {
        after_start.map(|fun| fun());
        loop {
            let msg = self.rx.lock().unwrap().recv().unwrap();
            match msg {
                Message::Run(r) => r.run(),
                Message::Close => break,
            }
        }
        before_stop.map(|fun| fun());
    }
}

impl Clone for CpuPool {
    fn clone(&self) -> CpuPool {
        self.inner.cnt.fetch_add(1, Ordering::Relaxed);
        CpuPool { inner: self.inner.clone() }
    }
}

impl Drop for CpuPool {
    fn drop(&mut self) {
        if self.inner.cnt.fetch_sub(1, Ordering::Relaxed) == 1 {
            for _ in 0..self.inner.size {
                self.inner.send(Message::Close);
            }
        }
    }
}

impl OldExecutor for Inner {
    fn execute(&self, run: Run) {
        self.send(Message::Run(run))
    }
}

impl<T, E> CpuFuture<T, E> {
    /// Drop this future without canceling the underlying future.
    ///
    /// When `CpuFuture` is dropped, `CpuPool` will try to abort the underlying
    /// future. This function can be used when user wants to drop but keep
    /// executing the underlying future.
    pub fn forget(self) {
        self.keep_running_flag.store(true, Ordering::SeqCst);
    }
}

impl<T: Send + 'static, E: Send + 'static> Future for CpuFuture<T, E> {
    type Item = T;
    type Error = E;

    fn poll(&mut self) -> Poll<T, E> {
        match self.inner.poll().expect("shouldn't be canceled") {
            Async::Ready(Ok(Ok(e))) => Ok(e.into()),
            Async::Ready(Ok(Err(e))) => Err(e),
            Async::Ready(Err(e)) => panic::resume_unwind(e),
            Async::NotReady => Ok(Async::NotReady),
        }
    }
}

impl<F: Future> Future for MySender<F, Result<F::Item, F::Error>> {
    type Item = ();
    type Error = ();

    fn poll(&mut self) -> Poll<(), ()> {
        if let Ok(Async::Ready(_)) = self.tx.as_mut().unwrap().poll_cancel() {
            if !self.keep_running_flag.load(Ordering::SeqCst) {
                // Cancelled, bail out
                return Ok(().into())
            }
        }

        let res = match self.fut.poll() {
            Ok(Async::Ready(e)) => Ok(e),
            Ok(Async::NotReady) => return Ok(Async::NotReady),
            Err(e) => Err(e),
        };

        // if the receiving end has gone away then that's ok, we just ignore the
        // send error here.
        drop(self.tx.take().unwrap().send(res));
        Ok(Async::Ready(()))
    }
}

impl Builder {
    /// Create a builder a number of workers equal to the number
    /// of CPUs on the host.
    pub fn new() -> Builder {
        Builder {
            pool_size: num_cpus::get(),
            stack_size: 0,
            name_prefix: None,
            after_start: None,
            before_stop: None,
        }
    }

    /// Set size of a future CpuPool
    ///
    /// The size of a thread pool is the number of worker threads spawned
    pub fn pool_size(&mut self, size: usize) -> &mut Self {
        self.pool_size = size;
        self
    }

    /// Set stack size of threads in the pool.
    pub fn stack_size(&mut self, stack_size: usize) -> &mut Self {
        self.stack_size = stack_size;
        self
    }

    /// Set thread name prefix of a future CpuPool
    ///
    /// Thread name prefix is used for generating thread names. For example, if prefix is
    /// `my-pool-`, then threads in the pool will get names like `my-pool-1` etc.
    pub fn name_prefix<S: Into<String>>(&mut self, name_prefix: S) -> &mut Self {
        self.name_prefix = Some(name_prefix.into());
        self
    }

    /// Execute function `f` right after each thread is started but before
    /// running any jobs on it.
    ///
    /// This is initially intended for bookkeeping and monitoring uses.
    /// The `f` will be deconstructed after the `builder` is deconstructed
    /// and all threads in the pool has executed it.
    pub fn after_start<F>(&mut self, f: F) -> &mut Self
        where F: Fn() + Send + Sync + 'static
    {
        self.after_start = Some(Arc::new(f));
        self
    }

    /// Execute function `f` before each worker thread stops.
    ///
    /// This is initially intended for bookkeeping and monitoring uses.
    /// The `f` will be deconstructed after the `builder` is deconstructed
    /// and all threads in the pool has executed it.
    pub fn before_stop<F>(&mut self, f: F) -> &mut Self
        where F: Fn() + Send + Sync + 'static
    {
        self.before_stop = Some(Arc::new(f));
        self
    }

    /// Create CpuPool with configured parameters
    ///
    /// # Panics
    ///
    /// Panics if `pool_size == 0`.
    pub fn create(&mut self) -> CpuPool {
        let (tx, rx) = mpsc::channel();
        let pool = CpuPool {
            inner: Arc::new(Inner {
                tx: Mutex::new(tx),
                rx: Mutex::new(rx),
                cnt: AtomicUsize::new(1),
                size: self.pool_size,
            }),
        };
        assert!(self.pool_size > 0);

        for counter in 0..self.pool_size {
            let inner = pool.inner.clone();
            let after_start = self.after_start.clone();
            let before_stop = self.before_stop.clone();
            let mut thread_builder = thread::Builder::new();
            if let Some(ref name_prefix) = self.name_prefix {
                thread_builder = thread_builder.name(format!("{}{}", name_prefix, counter));
            }
<<<<<<< HEAD
            thread_builder.spawn(move || inner.work(after_start, before_stop)).unwrap();
=======
            if self.stack_size > 0 {
                thread_builder = thread_builder.stack_size(self.stack_size);
            }
            thread_builder.spawn(move || inner.work()).unwrap();
>>>>>>> b9a6623c
        }
        return pool
    }
}

#[cfg(test)]
mod tests {
    use super::*;
    use std::sync::mpsc;

    #[test]
    fn test_drop_after_start() {
        let (tx, rx) = mpsc::sync_channel(2);
        let _cpu_pool = Builder::new()
            .pool_size(2)
            .after_start(move || tx.send(1).unwrap()).create();

        // After Builder is deconstructed, the tx should be droped
        // so that we can use rx as an iterator.
        let count = rx.into_iter().count();
        assert_eq!(count, 2);
    }
}<|MERGE_RESOLUTION|>--- conflicted
+++ resolved
@@ -421,14 +421,10 @@
             if let Some(ref name_prefix) = self.name_prefix {
                 thread_builder = thread_builder.name(format!("{}{}", name_prefix, counter));
             }
-<<<<<<< HEAD
-            thread_builder.spawn(move || inner.work(after_start, before_stop)).unwrap();
-=======
             if self.stack_size > 0 {
                 thread_builder = thread_builder.stack_size(self.stack_size);
             }
-            thread_builder.spawn(move || inner.work()).unwrap();
->>>>>>> b9a6623c
+            thread_builder.spawn(move || inner.work(after_start, before_stop)).unwrap();
         }
         return pool
     }
